import torch.nn as nn
import torch

from .Embedding import Embedding
from .Linear import Linear
from .MultiheadSelfAttention import MultiheadSelfAttention
from .PositionwiseFeedforward import PositionwiseFeedforward
from .RMSNorm import RMSNorm
from .softmax import softmax


class TransformerBlock(nn.Module):
    def __init__(self,
                 d_model: int,
                 num_heads: int,
                 d_ff: int,
                 max_seq_len: int,
                 theta: float, ):
        super().__init__()
        self.d_model = d_model
        self.num_heads = num_heads
        self.d_ff = d_ff
        self.max_seq_len = max_seq_len
        self.theta = theta
        self.pwff = PositionwiseFeedforward(d_model=d_model, d_ff=d_ff)

        self.msa = MultiheadSelfAttention(d_model=d_model, num_heads=num_heads, use_rope=True, theta=theta,
                                          max_seq_len=max_seq_len)

        self.rms1 = RMSNorm(d_model)
        self.rms2 = RMSNorm(d_model)

    def forward(self, in_features: torch.Tensor):
        mid1 = self.rms1(in_features)
        x = in_features + self.msa(mid1)
        return x + self.pwff(self.rms2(x))


class TransformerLM(nn.Module):

    def __init__(self, vocab_size: int,
                 context_length: int,
                 d_model: int,
                 num_layers: int,
                 num_heads: int,
                 d_ff: int,
                 rope_theta: float, ):
        super().__init__()
        self.vocab_size = vocab_size
        self.context_length = context_length
        self.d_model = d_model
        self.num_layers = num_layers
        self.num_heads = num_heads
        self.d_ff = d_ff
        self.rope_theta = rope_theta
        self.token_embedding = Embedding(num_embeddings=vocab_size, embedding_dim=d_model)
        self.layers = nn.ModuleList(
            TransformerBlock(d_model=d_model,
                             num_heads=num_heads,
                             d_ff=d_ff,
                             max_seq_len=context_length,
                             theta=rope_theta, ) for _ in range(num_layers))
        self.norm = RMSNorm(d_model=d_model)
        self.linear = Linear(in_features=d_model, out_features=vocab_size)

    def forward(self, in_features: torch.Tensor):
        print(f'TransformerLM forward, in_features.device: {in_features.device}')
        x = self.token_embedding(in_features)
<<<<<<< HEAD
        
=======

>>>>>>> e377940d
        for layer in self.layers:
            x = layer(x)
        print(f'TransformerLM forward, after layers, x.device: {x.device}')
        x = self.norm(x)
        print(f'TransformerLM forward, after norm, x.device: {x.device}')
        x = self.linear(x)
        print(f'TransformerLM forward, after linear, x.device: {x.device}')
        x.to(in_features.device)
<<<<<<< HEAD
        return x # no softmax
=======
        return x  # no softmax
>>>>>>> e377940d
<|MERGE_RESOLUTION|>--- conflicted
+++ resolved
@@ -66,21 +66,15 @@
     def forward(self, in_features: torch.Tensor):
         print(f'TransformerLM forward, in_features.device: {in_features.device}')
         x = self.token_embedding(in_features)
-<<<<<<< HEAD
         
-=======
-
->>>>>>> e377940d
         for layer in self.layers:
             x = layer(x)
         print(f'TransformerLM forward, after layers, x.device: {x.device}')
+        print(f'TransformerLM forward, after layers, x.device: {x.device}')
         x = self.norm(x)
+        print(f'TransformerLM forward, after norm, x.device: {x.device}')
         print(f'TransformerLM forward, after norm, x.device: {x.device}')
         x = self.linear(x)
         print(f'TransformerLM forward, after linear, x.device: {x.device}')
         x.to(in_features.device)
-<<<<<<< HEAD
-        return x # no softmax
-=======
-        return x  # no softmax
->>>>>>> e377940d
+        return x # no softmax